--- conflicted
+++ resolved
@@ -95,12 +95,8 @@
 include("solvers/NelderMead.jl")
 include("solvers/gradient_descent.jl")
 include("solvers/particle_swarm.jl")
-<<<<<<< HEAD
 include("solvers/primal_dual_semismooth_Newton.jl")
-
-=======
 include("solvers/quasi_Newton.jl")
->>>>>>> 52b45928
 include("solvers/truncated_conjugate_gradient_descent.jl")
 include("solvers/trust_regions.jl")
 include("solvers/stochastic_gradient_descent.jl")
@@ -263,13 +259,10 @@
     gradient_descent,
     gradient_descent!,
     NelderMead,
-<<<<<<< HEAD
-    primal_dual_semismooth_Newton,
-=======
     NelderMead!,
->>>>>>> 52b45928
     particle_swarm,
     particle_swarm!,
+    primal_dual_semismooth_Newton,
     quasi_Newton,
     quasi_Newton!,
     stochastic_gradient_descent,
