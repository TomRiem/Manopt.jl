--- conflicted
+++ resolved
@@ -283,15 +283,11 @@
     randomize,
     stopping_criterion;
     retraction_method=ExponentialRetraction(),
-<<<<<<< HEAD
     θ,
     κ,
     η_1,
     η_2,
-    (project_vector!)=copyto!,
-=======
     (project!)=copyto!,
->>>>>>> 40ec5502
 ) TrustRegionsOptions(
     DefaultManifold(2),
     x;
@@ -301,15 +297,11 @@
     randomize=randomize,
     stopping_criterion=stopping_criterion,
     retraction_method=retraction_method,
-<<<<<<< HEAD
     θ=θ,
     κ=κ,
     η_1=η_1,
     η_2=η_2,
-    (project!)=project_vector!,
-=======
     (project!)=project!,
->>>>>>> 40ec5502
 )
 function TrustRegionsOptions(
     M::TM,
