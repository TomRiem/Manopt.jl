--- conflicted
+++ resolved
@@ -355,26 +355,16 @@
     RTR<:AbstractRetractionMethod,
     VTR<:AbstractVectorTransportMethod,
 }
-<<<<<<< HEAD
-    X = zero_tangent_vector(M, p)
-    Y = zero_tangent_vector(M, p)
-=======
-    X = zero_vector(M, x)
-    Y = zero_vector(M, x)
->>>>>>> bc1eaa96
+    X = zero_vector(M, p)
+    Y = zero_vector(M, p)
     return ApproxHessianFiniteDifference{typeof(evaluation),P,typeof(X),G,RTR,VTR,R}(
         p, grad, X, Y, retraction_method, vector_transport_method, steplength
     )
 end
-<<<<<<< HEAD
+
 function (f::ApproxHessianFiniteDifference{AllocatingEvaluation})(M, p, X)
     norm_X = norm(M, p, X)
-    (norm_X ≈ zero(norm_X)) && return zero_tangent_vector(M, p)
-=======
-function (f::ApproxHessianFiniteDifference{AllocatingEvaluation})(M, x, X)
-    norm_X = norm(M, x, X)
-    (norm_X ≈ zero(norm_X)) && return zero_vector(M, x)
->>>>>>> bc1eaa96
+    (norm_X ≈ zero(norm_X)) && return zero_vector(M, p)
     c = f.steplength / norm_X
     f.grad_tmp .= f.gradient!!(M, p)
     f.p_dir .= retract(M, p, c * X, f.retraction_method)
@@ -384,15 +374,10 @@
     )
     return (1 / c) * (f.grad_tmp_dir - f.grad_tmp)
 end
-<<<<<<< HEAD
+
 function (f::ApproxHessianFiniteDifference{MutatingEvaluation})(M, Y, p, X)
     norm_X = norm(M, p, X)
-    (norm_X ≈ zero(norm_X)) && return zero_tangent_vector!(M, X, p)
-=======
-function (f::ApproxHessianFiniteDifference{MutatingEvaluation})(M, Y, x, X)
-    norm_X = norm(M, x, X)
-    (norm_X ≈ zero(norm_X)) && return zero_vector!(M, X, x)
->>>>>>> bc1eaa96
+    (norm_X ≈ zero(norm_X)) && return zero_vector!(M, X, p)
     c = f.steplength / norm_X
     f.gradient!!(M, f.grad_tmp, p)
     retract!(M, f.p_dir, p, c * X, f.retraction_method)
