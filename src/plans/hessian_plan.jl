
@doc raw"""
    HessianProblem <: Problem

specify a problem for hessian based algorithms.

# Fields
* `M`            : a manifold $\mathcal M$
* `cost` : a function $F:\mathcal M→ℝ$ to minimize
* `gradient`     : the gradient $\operatorname{grad}F:\mathcal M
  → \mathcal T\mathcal M$ of the cost function $F$
* `hessian`      : the hessian $\operatorname{Hess}F(x)[⋅]: \mathcal T_{x} \mathcal M
  → \mathcal T_{x} \mathcal M$ of the cost function $F$
* `precon`       : the symmetric, positive definite
    preconditioner (approximation of the inverse of the Hessian of $F$)

# See also
[`truncated_conjugate_gradient_descent`](@ref), [`trust_regions`](@ref)
"""
struct HessianProblem{T,mT<:AbstractManifold,C,G,H,Pre} <: AbstractGradientProblem{T}
    M::mT
    cost::C
    gradient!!::G
    hessian!!::H
    precon::Pre
    function HessianProblem(
        M::mT,
        cost::C,
        grad::G,
        hess::H,
        pre::Pre;
        evaluation::AbstractEvaluationType=AllocatingEvaluation(),
    ) where {mT<:AbstractManifold,C,G,H,Pre}
        return new{typeof(evaluation),mT,C,G,H,Pre}(M, cost, grad, hess, pre)
    end
end

@doc raw"""
    AbstractHessianOptions <: Options

An [`Options`](@ref) type to represent algorithms that employ the Hessian.
These options are assumed to have a field (`gradient`) to store the current gradient ``\operatorname{grad}f(x)``
"""
abstract type AbstractHessianOptions <: AbstractGradientOptions end

@doc raw"""
    TruncatedConjugateGradientOptions <: AbstractHessianOptions

describe the Steihaug-Toint truncated conjugate-gradient method, with

# Fields
a default value is given in brackets if a parameter can be left out in initialization.

* `x` : a point, where the trust-region subproblem needs
    to be solved
* `η` : a tangent vector (called update vector), which solves the
    trust-region subproblem after successful calculation by the algorithm
* `stop` : a [`StoppingCriterion`](@ref).
* `gradient` : the gradient at the current iterate
* `δ` : search direction
* `trust_region_radius` : (`injectivity_radius(M)/4`) the trust-region radius
* `residual` : the gradient
* `randomize` : indicates if the trust-region solve and so the algorithm is to be
        initiated with a random tangent vector. If set to true, no
        preconditioner will be used. This option is set to true in some
        scenarios to escape saddle points, but is otherwise seldom activated.
* `project_vector!` : (`copyto!`) specify a projection operation for tangent vectors
    for numerical stability. A function `(M, Y, p, X) -> ...` working in place of `Y`.
    per default, no projection is perfomed, set it to `project!` to activate projection.

# Constructor

    TruncatedConjugateGradientOptions(M, p, x, η;
        trust_region_radius=injectivity_radius(M)/4,
        randomize=false,
        θ=1.0,
        κ=0.1,
        project_vector! = copyto!,
    )

    and a slightly involved `stopping_criterion`

# See also
[`truncated_conjugate_gradient_descent`](@ref), [`trust_regions`](@ref)
"""
mutable struct TruncatedConjugateGradientOptions{P,T,R<:Real,SC<:StoppingCriterion,Proj} <:
               AbstractHessianOptions
    x::P
    stop::SC
    gradient::T
    η::T
    Hη::T
    δ::T
    Hδ::T
    δHδ::R
    ηPδ::R
    δPδ::R
    ηPη::R
    z::T
    z_r::R
    residual::T
    trust_region_radius::R
    model_value::R
    new_model_value::R
    randomize::Bool
    project!::Proj
    initialResidualNorm::Float64
    function TruncatedConjugateGradientOptions(
        p::HessianProblem,
        x::P,
        η::T,
        trust_region_radius::R,
        randomize::Bool;
        project_vector!::Proj=copyto!,
        θ::Float64=1.0,
        κ::Float64=0.1,
        stop::StoppingCriterion=StopWhenAny(
            StopAfterIteration(manifold_dimension(p.M)),
            StopWhenAll(
                StopIfResidualIsReducedByPower(θ), StopIfResidualIsReducedByFactor(κ)
            ),
            StopWhenTrustRegionIsExceeded(),
            StopWhenCurvatureIsNegative(),
            StopWhenModelIncreased(),
        ),
    ) where {P,T,R<:Real,Proj}
        return TruncatedConjugateGradientOptions(
            p.M,
            x,
            η;
            trust_region_radius=trust_region_radius,
            (project!)=project_vector!,
            randomize=randomize,
            θ=θ,
            κ=κ,
            stopping_criterion=stop,
        )
    end
    function TruncatedConjugateGradientOptions(
        M::AbstractManifold,
        x::P,
        η::T;
        trust_region_radius::R=injectivity_radius(M) / 4.0,
        randomize::Bool=false,
        project!::F=copyto!,
        θ::Float64=1.0,
        κ::Float64=0.1,
        stopping_criterion::StoppingCriterion=StopAfterIteration(manifold_dimension(M)) |
                                              (
                                                  StopIfResidualIsReducedByPower(θ) &
                                                  StopIfResidualIsReducedByFactor(κ)
                                              ) |
                                              StopWhenTrustRegionIsExceeded() |
                                              StopWhenCurvatureIsNegative() |
                                              StopWhenModelIncreased(),
    ) where {P,T,R<:Real,F}
        o = new{P,T,R,typeof(stopping_criterion),F}()
        o.x = x
        o.stop = stopping_criterion
        o.η = η
        o.trust_region_radius = trust_region_radius
        o.randomize = randomize
        o.project! = project!
        o.model_value = zero(trust_region_radius)
        return o
    end
end

@doc raw"""
    TrustRegionsOptions <: AbstractHessianOptions

describe the trust-regions solver, with


# Fields
where all but `x` are keyword arguments in the constructor

* `x` : a point as starting point
* `stop` : (`StopAfterIteration(1000) | StopWhenGradientNormLess(1e-6))
* `trust_region_radius` : the (initial) trust-region radius
* `max_trust_region_radius` : (`sqrt(manifold_dimension(M))`) the maximum trust-region radius
* `randomize` : (`false`) indicates if the trust-region solve is to be initiated with a
        random tangent vector. If set to true, no preconditioner will be
        used. This option is set to true in some scenarios to escape saddle
        points, but is otherwise seldom activated.
* `project!` : (`copyto!`) specify a projection operation for tangent vectors
    for numerical stability. A function `(M, Y, p, X) -> ...` working in place of `Y`.
    per default, no projection is perfomed, set it to `project!` to activate projection.
* `ρ_prime` : (`0.1`) a lower bound of the performance ratio for the iterate that
        decides if the iteration will be accepted or not. If not, the
        trust-region radius will have been decreased. To ensure this,
        ρ'>= 0 must be strictly smaller than 1/4. If ρ' is negative,
        the algorithm is not guaranteed to produce monotonically decreasing
        cost values. It is strongly recommended to set ρ' > 0, to aid
        convergence.
* `ρ_regularization` : (`10000.0`) Close to convergence, evaluating the performance ratio ρ
        is numerically challenging. Meanwhile, close to convergence, the
        quadratic model should be a good fit and the steps should be
        accepted. Regularization lets ρ go to 1 as the model decrease and
        the actual decrease go to zero. Set this option to zero to disable
        regularization (not recommended). When this is not zero, it may happen
        that the iterates produced are not monotonically improving the cost
        when very close to convergence. This is because the corrected cost
        improvement could change sign if it is negative but very small.

# Constructor

    TrustRegionsOptions(M, x)

construct a trust-regions Option with all other fields from above being
keyword arguments

# See also
[`trust_regions`](@ref)
"""
mutable struct TrustRegionsOptions{
    P,T,SC<:StoppingCriterion,RTR<:AbstractRetractionMethod,R<:Real,Proj
} <: AbstractHessianOptions
    x::P
    gradient::T
    stop::SC
    trust_region_radius::R
    max_trust_region_radius::R
    retraction_method::RTR
    randomize::Bool
    project!::Proj
    ρ_prime::R
    ρ_regularization::R

    tcg_options::TruncatedConjugateGradientOptions{P,T,R}

    θ::R
    κ::R

    x_proposal::P
    f_proposal::R

    # Random
    Hgrad::T
    η::T
    Hη::T
    η_Cauchy::T
    Hη_Cauchy::T
    τ::R
    function TrustRegionsOptions{P,T,SC,RTR,R,Proj}(
        x::P,
        grad::T,
        trust_region_radius::R,
        max_trust_region_radius::R,
        ρ_prime::R,
        ρ_regularization::R,
        randomize::Bool,
        stopping_citerion::SC,
        retraction_method::RTR,
<<<<<<< HEAD
        θ::R,
        κ::R,
    ) where {P,T,SC<:StoppingCriterion,RTR<:AbstractRetractionMethod,R<:Real}
        o = new{P,T,SC,RTR,R}()
=======
        project!::Proj=copyto!,
    ) where {P,T,SC<:StoppingCriterion,RTR<:AbstractRetractionMethod,R<:Real,Proj}
        o = new{P,T,SC,RTR,R,Proj}()
>>>>>>> f6849a63
        o.x = x
        o.gradient = grad
        o.stop = stopping_citerion
        o.retraction_method = retraction_method
        o.trust_region_radius = trust_region_radius
        o.max_trust_region_radius = max_trust_region_radius::R
        o.ρ_prime = ρ_prime
        o.ρ_regularization = ρ_regularization
        o.randomize = randomize
<<<<<<< HEAD
        o.θ = θ
        o.κ = κ
=======
        o.project! = project!
>>>>>>> f6849a63
        return o
    end
end
@deprecate TrustRegionsOptions(
    x,
    grad,
    trust_region_radius,
    max_trust_region_radius,
    ρ_prime,
    ρ_regularization,
    randomize,
    stopping_criterion;
    retraction_method=ExponentialRetraction(),
    (project_vector!)=copyto!,
) TrustRegionsOptions(
    DefaultManifold(2),
    x;
    gradient=grad,
    ρ_prime=ρ_prime,
    ρ_regularization=ρ_regularization,
    randomize=randomize,
    stopping_criterion=stopping_criterion,
    retraction_method=retraction_method,
    (project!)=project_vector!,
)
function TrustRegionsOptions(
<<<<<<< HEAD
    x::P,
    grad::T,
    trust_region_radius::R,
    max_trust_region_radius::R,
    ρ_prime::R,
    ρ_regularization::R,
    randomize::Bool,
    stopping_citerion::SC;
    retraction_method::RTR=ExponentialRetraction(),
    θ::R=1.0,
    κ::R=0.1,
) where {P,T,R<:Real,SC<:StoppingCriterion,RTR<:AbstractRetractionMethod}
    return TrustRegionsOptions{P,T,SC,RTR,R}(
=======
    M::TM,
    x::P;
    gradient::T=zero_vector(M, x),
    ρ_prime::R=0.1,
    ρ_regularization::R=1000.0,
    randomize::Bool=false,
    stopping_criterion::SC=StopAfterIteration(1000) | StopWhenGradientNormLess(1e-6),
    max_trust_region_radius::R=sqrt(manifold_dimension(M)),
    trust_region_radius::R=max_trust_region_radius / 8,
    retraction_method::RTR=default_retraction_method(M),
    project!::Proj=copyto!,
) where {
    TM<:AbstractManifold,
    P,
    T,
    R<:Real,
    SC<:StoppingCriterion,
    RTR<:AbstractRetractionMethod,
    Proj,
}
    return TrustRegionsOptions{P,T,SC,RTR,R,Proj}(
>>>>>>> f6849a63
        x,
        gradient,
        trust_region_radius,
        max_trust_region_radius,
        ρ_prime,
        ρ_regularization,
        randomize,
        stopping_criterion,
        retraction_method,
<<<<<<< HEAD
        θ,
        κ,
=======
        project!,
>>>>>>> f6849a63
    )
end

@doc raw"""
    get_hessian(p::HessianProblem{T}, q, X)
    get_hessian!(p::HessianProblem{T}, Y, q, X)

evaluate the Hessian of a [`HessianProblem`](@ref) `p` at the point `q`
applied to a tangent vector `X`, i.e. ``\operatorname{Hess}f(q)[X]``.

The evaluation is done in place of `Y` for the `!`-variant.
The `T=`[`AllocatingEvaluation`](@ref) problem might still allocate memory within.
When the non-mutating variant is called with a `T=`[`MutatingEvaluation`](@ref)
memory for the result is allocated.
"""
function get_hessian(p::HessianProblem{AllocatingEvaluation}, q, X)
    return p.hessian!!(p.M, q, X)
end
function get_hessian(p::HessianProblem{MutatingEvaluation}, q, X)
    Y = zero_vector(p.M, q)
    return p.hessian!!(p.M, Y, q, X)
end
function get_hessian!(p::HessianProblem{AllocatingEvaluation}, Y, q, X)
    return copyto!(p.M, Y, p.hessian!!(p.M, q, X))
end
function get_hessian!(p::HessianProblem{MutatingEvaluation}, Y, q, X)
    return p.hessian!!(p.M, Y, q, X)
end

@doc raw"""
    get_preconditioner(p,x,ξ)

evaluate the symmetric, positive definite preconditioner (approximation of the
inverse of the Hessian of the cost function `F`) of a
[`HessianProblem`](@ref) `p` at the point `x`applied to a
tangent vector `ξ`.
"""
get_preconditioner(p::HessianProblem, x, X) = p.precon(p.M, x, X)

@doc raw"""
<<<<<<< HEAD
    ApproxHessianFiniteDifference{E, P, T, G, RTR,, VTR, R <: Real}

A functor to approximate the Hessian by a finite difference of gradient evaluation.

Given a point `p` and a direction `X` and the gradient ``\operatorname{grad}F: \mathcal M \to T\mathcal M``
of a function ``F`` the Hessian is approximated as follows:
Let ``c`` be a stepsize, ``X∈ T_p\mathcal M`` a tangent vector and ``q = \operatorname{retr}_p(\frac{c}{\lVert X \rVert_p}X)``
be a step in direction ``X`` of length ``c`` following a retraction
Then we approximate the Hessian by the finite difference of the gradients, where ``\mathcal T_{\cdot\gets\cdot}`` is a vector transport.

```math
\operatorname{Hess}F(p)[X]
 ≈
\frac{\lVert X \rVert_p}{c}\Bigl( \mathcal T_{p\gets q}\bigr(\operatorname{grad}F(q)\bigl) - \operatorname{grad}F(p)\Bigl)
```

 # Fields

* `gradient!!` the gradient function (either allocating or mutating, see `evaluation` parameter)
* `step_length` a step length for the finite difference
* `retraction_method` - a retraction to use
* `vector_transport_method` a vector transport to use

## Internal temporary fields

* `grad_tmp` a temporary storage for the gradient at the current `p`
* `grad_dir_tmp` a temporary storage for the gradient at the current `p_dir`
* `p_dir::P` a temporary storage to the forward direction (i.e. ``q`` above)

# Constructor

    ApproximateFinniteDifference(M, p, gradF; kwargs...)

## Keyword arguments

* `evaluation` (`AllocatingEvaluation()`) whether the gradient is given as an allocation function or an in-place (`MutatingEvaluation()`).
* `steplength` (``2^{-14}``) step length ``c`` to approximate the gradient evaluations
* `retraction_method` (`ExponentialRetraction()`) retraction ``\operatorname{retr}_p`` to use
* `vector_transport_method` (`ParallelTransport()`) vector transport ``\mathcal T_{\cdot\gets\cdot}`` to use.
=======
    ApproxHessianFiniteDifference{T, mT, P, G}

A functor to approximate the Hessian by a finite difference of gradient evaluations

# Constructor

    ApproxHessianFiniteDifference(M, x, gradF)

Initialize the approximate hessian to combute ``\operatorname{Hess}F`` based on the gradient
`gradF` of a function ``F`` on ``\mathcal M``.
The value `x` is used to initialize a few internal fields.

## Optional Keyword arguments

* `steplength` - (`2^-14`) default step size for the approximation
* `evaluation` - ([`AllocatingEvaluation`](@ref)`()`) specify whether the gradient is allocating or mutating.
* `retraction_method` – (`default_retraction_method(M)`) a `retraction(M, p, X)` to use in the approximation.
* `vector_transport_method` - (`default_vector_transport_method(M)`) a vector transport to use
>>>>>>> f6849a63
"""
mutable struct ApproxHessianFiniteDifference{E,P,T,G,RTR,VTR,R<:Real}
    p_dir::P
    gradient!!::G
    grad_tmp::T
    grad_tmp_dir::T
    retraction_method::RTR
    vector_transport_method::VTR
    steplength::R
end
function ApproxHessianFiniteDifference(
    M::mT,
    p::P,
    grad::G;
    steplength::R=2^-14,
    evaluation=AllocatingEvaluation(),
    retraction_method::RTR=default_retraction_method(M),
    vector_transport_method::VTR=default_vector_transport_method(M),
) where {
    mT<:AbstractManifold,
    P,
    G,
    R<:Real,
    RTR<:AbstractRetractionMethod,
    VTR<:AbstractVectorTransportMethod,
}
    X = zero_vector(M, p)
    Y = zero_vector(M, p)
    return ApproxHessianFiniteDifference{typeof(evaluation),P,typeof(X),G,RTR,VTR,R}(
        p, grad, X, Y, retraction_method, vector_transport_method, steplength
    )
end

function (f::ApproxHessianFiniteDifference{AllocatingEvaluation})(M, p, X)
    norm_X = norm(M, p, X)
    (norm_X ≈ zero(norm_X)) && return zero_vector(M, p)
    c = f.steplength / norm_X
    f.grad_tmp .= f.gradient!!(M, p)
    f.p_dir .= retract(M, p, c * X, f.retraction_method)
    f.grad_tmp_dir .= f.gradient!!(M, f.p_dir)
    f.grad_tmp_dir .= vector_transport_to(
        M, f.p_dir, f.grad_tmp_dir, p, f.vector_transport_method
    )
    return (1 / c) * (f.grad_tmp_dir - f.grad_tmp)
end

function (f::ApproxHessianFiniteDifference{MutatingEvaluation})(M, Y, p, X)
    norm_X = norm(M, p, X)
    (norm_X ≈ zero(norm_X)) && return zero_vector!(M, X, p)
    c = f.steplength / norm_X
    f.gradient!!(M, f.grad_tmp, p)
    retract!(M, f.p_dir, p, c * X, f.retraction_method)
    f.gradient!!(M, f.grad_tmp_dir, f.p_dir)
    vector_transport_to!(
        M, f.grad_tmp_dir, f.p_dir, f.grad_tmp_dir, p, f.vector_transport_method
    )
    Y .= (1 / c) .* (f.grad_tmp_dir .- f.grad_tmp)
    return Y
end

@doc raw"""
    ApproxHessianSymmetricRankOne{E, P, G, T, B<:AbstractBasis{ℝ}, VTR, R<:Real}

A functor to approximate the Hessian by the symmetric rank one update.

# Fields

* `gradient!!` the gradient function (either allocating or mutating, see `evaluation` parameter).
* `ν` a small real number to ensure that the denominator in the update does not become too small and thus the method does not break down.
* `vector_transport_method` a vector transport to use.

## Internal temporary fields

* `p_tmp` a temporary storage the current point `p`.
* `grad_tmp` a temporary storage for the gradient at the current `p`.
* `matrix` a temporary storage for the matrix representation of the approximating operator.
* `basis` a temporary storage for an orthonormal basis at the current `p`.

# Constructor

    ApproxHessianSymmetricRankOne(M, p, gradF; kwargs...)

## Keyword arguments

* `initial_operator` (`Matrix{Float64}(I, manifold_dimension(M), manifold_dimension(M))`) the matrix representation of the initial approximating operator.
* `basis` (`DefaultOrthonormalBasis()`) an orthonormal basis in the tangent space of the initial iterate p. 
* `nu` (`-1`) 
* `evaluation` (`AllocatingEvaluation()`) whether the gradient is given as an allocation function or an in-place (`MutatingEvaluation()`).
* `vector_transport_method` (`ParallelTransport()`) vector transport ``\mathcal T_{\cdot\gets\cdot}`` to use.
"""
mutable struct ApproxHessianSymmetricRankOne{E,P,G,T,B<:AbstractBasis{ℝ},VTR,R<:Real}
    p_tmp::P
    gradient!!::G
    grad_tmp::T
    matrix::Matrix
    basis::B
    vector_transport_method::VTR
    ν::R
end
function ApproxHessianSymmetricRankOne(
    M::mT,
    p::P,
    gradient::G;
    initial_operator::AbstractMatrix=Matrix{Float64}(
        I, manifold_dimension(M), manifold_dimension(M)
    ),
    basis::B=DefaultOrthonormalBasis(),
    nu::R=-1.0,
    evaluation=AllocatingEvaluation(),
    vector_transport_method::VTR=ParallelTransport(),
) where {mT<:AbstractManifold,P,G,B<:AbstractBasis{ℝ},R<:Real,VTR<:AbstractVectorTransportMethod}
    grad_tmp = gradient(M, p)
    return ApproxHessianSymmetricRankOne{typeof(evaluation),P,G,typeof(grad_tmp),B,VTR,R}(
        p, gradient, grad_tmp, initial_operator, basis, vector_transport_method, nu
    )
end

function (f::ApproxHessianSymmetricRankOne{AllocatingEvaluation})(M, p, X)
    # Update Basis if necessary
    if p != f.p_tmp
        update_basis!(f.basis, M, f.p_tmp, p, f.vector_transport_method)
        copyto!(f.p_tmp, p)
        f.grad_tmp = f.gradient!!(M, f.p_tmp)
    end

    # Apply Hessian approximation on vector
    return get_vector(
        M, f.p_tmp, f.matrix * get_coordinates(M, f.p_tmp, X, f.basis), f.basis
    )
end

function (f::ApproxHessianSymmetricRankOne{MutatingEvaluation})(M, Y, p, X)
    # Update Basis if necessary
    # if distance(M, p, f.p_tmp) >= eps(Float64)
    if p != f.p_tmp
        update_basis!(f.basis, M, f.p_tmp, p, f.vector_transport_method)
        copyto!(f.p_tmp, p)
        f.grad_tmp = f.gradient!!(M, f.p_tmp)
    end

    # Apply Hessian approximation on vector
    Y .= get_vector(M, f.p_tmp, f.matrix * get_coordinates(M, f.p_tmp, X, f.basis), f.basis)

    return Y
end

function update_hessian!(M, f::ApproxHessianSymmetricRankOne, p, p_proposal, X)
    yk_c = get_coordinates(
        M,
        p,
        vector_transport_to(
            M, p_proposal, f.gradient!!(M, p_proposal), p, f.vector_transport_method
        ) - f.grad_tmp,
        f.basis,
    )
    sk_c = get_coordinates(M, p, X, f.basis)
    srvec = yk_c - f.matrix * sk_c
    if f.ν < 0 || abs(dot(srvec, sk_c)) >= f.ν * norm(srvec) * norm(sk_c)
        f.matrix = f.matrix + srvec * srvec' / (srvec' * sk_c)
    end
end

function update_hessian_basis!(M, f::ApproxHessianSymmetricRankOne, p)
    update_basis!(f.basis, M, f.p_tmp, p, f.vector_transport_method)
    copyto!(f.p_tmp, p)
    return f.grad_tmp = f.gradient!!(M, f.p_tmp)
end

function update_hessian!(M, f, p, p_proposal, X) end

function update_hessian_basis!(M, f, p) end

@doc raw"""
    ApproxHessianBFGS{E, P, G, T, B<:AbstractBasis{ℝ}, VTR, R<:Real}

A functor to approximate the Hessian by the BFGS update.

# Fields

* `gradient!!` the gradient function (either allocating or mutating, see `evaluation` parameter).
* `scale` 
* `vector_transport_method` a vector transport to use.

## Internal temporary fields

* `p_tmp` a temporary storage the current point `p`.
* `grad_tmp` a temporary storage for the gradient at the current `p`.
* `matrix` a temporary storage for the matrix representation of the approximating operator.
* `basis` a temporary storage for an orthonormal basis at the current `p`.

# Constructor

    ApproxHessianBFGS(M, p, gradF; kwargs...)

## Keyword arguments

* `initial_operator` (`Matrix{Float64}(I, manifold_dimension(M), manifold_dimension(M))`) the matrix representation of the initial approximating operator.
* `basis` (`DefaultOrthonormalBasis()`) an orthonormal basis in the tangent space of the initial iterate p. 
* `nu` (`-1`) 
* `evaluation` (`AllocatingEvaluation()`) whether the gradient is given as an allocation function or an in-place (`MutatingEvaluation()`).
* `vector_transport_method` (`ParallelTransport()`) vector transport ``\mathcal T_{\cdot\gets\cdot}`` to use.
"""
mutable struct ApproxHessianBFGS{
    E,P,G,T,B<:AbstractBasis{ℝ},VTR<:AbstractVectorTransportMethod
}
    p_tmp::P
    gradient!!::G
    grad_tmp::T
    matrix::Matrix
    basis::B
    vector_transport_method::VTR
    scale::Bool
end
function ApproxHessianBFGS(
    M::mT,
    p::P,
    gradient::G;
    initial_operator::AbstractMatrix=Matrix{Float64}(
        I, manifold_dimension(M), manifold_dimension(M)
    ),
    basis::B=DefaultOrthonormalBasis(),
    scale::Bool=true,
    evaluation=AllocatingEvaluation(),
    vector_transport_method::VTR=ParallelTransport(),
) where {mT<:AbstractManifold,P,G,B<:AbstractBasis{ℝ},VTR<:AbstractVectorTransportMethod}
    grad_tmp = gradient(M, p)
    return ApproxHessianBFGS{typeof(evaluation),P,G,typeof(grad_tmp),B,VTR}(
        p, gradient, grad_tmp, initial_operator, basis, vector_transport_method, scale
    )
end

function (f::ApproxHessianBFGS{AllocatingEvaluation})(M, p, X)
    # Update Basis if necessary
    if p != f.p_tmp
        update_basis!(f.basis, M, f.p_tmp, p, f.vector_transport_method)
        copyto!(f.p_tmp, p)
        f.grad_tmp = f.gradient!!(M, f.p_tmp)
    end

    # Apply Hessian approximation on vector
    return get_vector(
        M, f.p_tmp, f.matrix * get_coordinates(M, f.p_tmp, X, f.basis), f.basis
    )
end

function (f::ApproxHessianBFGS{MutatingEvaluation})(M, Y, p, X)
    # Update Basis if necessary
    if p != f.p_tmp
        update_basis!(f.basis, M, f.p_tmp, p, f.vector_transport_method)
        copyto!(f.p_tmp, p)
        f.grad_tmp = f.gradient!!(M, f.p_tmp)
    end

    # Apply Hessian approximation on vector
    Y .= get_vector(M, f.p_tmp, f.matrix * get_coordinates(M, f.p_tmp, X, f.basis), f.basis)

    return Y
end

function update_hessian!(M, f::ApproxHessianBFGS, p, p_proposal, X)
    yk_c = get_coordinates(
        M,
        p,
        vector_transport_to(
            M, p_proposal, f.gradient!!(M, p_proposal), p, f.vector_transport_method
        ) - f.grad_tmp,
        f.basis,
    )
    sk_c = get_coordinates(M, p, X, f.basis)
    skyk_c = dot(sk_c, yk_c)
    return f.matrix =
        f.matrix + yk_c * yk_c' / skyk_c -
        f.matrix * sk_c * sk_c' * f.matrix / dot(sk_c, f.matrix * sk_c)
end

function update_hessian_basis!(M, f::ApproxHessianBFGS, p)
    update_basis!(f.basis, M, f.p_tmp, p, f.vector_transport_method)
    copyto!(f.p_tmp, p)
    return f.grad_tmp = f.gradient!!(M, f.p_tmp)
end

@doc raw"""
    StopIfResidualIsReducedByFactor <: StoppingCriterion

A functor for testing if the norm of residual at the current iterate is reduced
by a factor compared to the norm of the initial residual, i.e.
$\Vert r_k \Vert_x \leqq κ \Vert r_0 \Vert_x$.
In this case the algorithm reached linear convergence.

# Fields
* `κ` – the reduction factor
* `initialResidualNorm` - stores the norm of the residual at the initial vector
    ``η`` of the Steihaug-Toint tcg mehtod [`truncated_conjugate_gradient_descent`](@ref)
* `reason` – stores a reason of stopping if the stopping criterion has one be
  reached, see [`get_reason`](@ref).

# Constructor

    StopIfResidualIsReducedByFactor(iRN, κ)

initialize the StopIfResidualIsReducedByFactor functor to indicate to stop after
the norm of the current residual is lesser than the norm of the initial residual
iRN times κ.

# See also
[`truncated_conjugate_gradient_descent`](@ref), [`trust_regions`](@ref)
"""
mutable struct StopIfResidualIsReducedByFactor <: StoppingCriterion
    κ::Float64
    reason::String
    StopIfResidualIsReducedByFactor(κ::Float64) = new(κ, "")
end
function (c::StopIfResidualIsReducedByFactor)(
    p::P, o::O, i::Int
) where {P<:HessianProblem,O<:TruncatedConjugateGradientOptions}
    if norm(p.M, o.x, o.residual) <= o.initialResidualNorm * c.κ && i > 0
        c.reason = "The algorithm reached linear convergence (residual at least reduced by κ=$(c.κ)).\n"
        return true
    end
    return false
end

@doc raw"""
    StopIfResidualIsReducedByPower <: StoppingCriterion

A functor for testing if the norm of residual at the current iterate is reduced
by a power of 1+θ compared to the norm of the initial residual, i.e.
$\Vert r_k \Vert_x \leqq  \Vert r_0 \Vert_{x}^{1+\theta}$. In this case the
algorithm reached superlinear convergence.

# Fields
* `θ` – part of the reduction power
* `initialResidualNorm` - stores the norm of the residual at the initial vector
    $η$ of the Steihaug-Toint tcg mehtod [`truncated_conjugate_gradient_descent`](@ref)
* `reason` – stores a reason of stopping if the stopping criterion has one be
    reached, see [`get_reason`](@ref).

# Constructor

    StopIfResidualIsReducedByPower(iRN, θ)

initialize the StopIfResidualIsReducedByFactor functor to indicate to stop after
the norm of the current residual is lesser than the norm of the initial residual
iRN to the power of 1+θ.

# See also
[`truncated_conjugate_gradient_descent`](@ref), [`trust_regions`](@ref)
"""
mutable struct StopIfResidualIsReducedByPower <: StoppingCriterion
    θ::Float64
    reason::String
    StopIfResidualIsReducedByPower(θ::Float64) = new(θ, "")
end
function (c::StopIfResidualIsReducedByPower)(
    p::P, o::O, i::Int
) where {P<:HessianProblem,O<:TruncatedConjugateGradientOptions}
    if norm(p.M, o.x, o.residual) <= o.initialResidualNorm^(1 + c.θ) && i > 0
        c.reason = "The algorithm reached superlinear convergence (residual at least reduced by power 1 + θ=$(1+(c.θ))).\n"
        return true
    end
    return false
end
@doc raw"""
    update_stopping_criterion!(c::StopIfResidualIsReducedByPower, :ResidualPower, v)

Update the residual Power ``θ`` time period after which an algorithm shall stop.
"""
function update_stopping_criterion!(
    c::StopIfResidualIsReducedByPower, ::Val{:ResidualPower}, v
)
    c.θ = v
    return c
end
@doc raw"""
    StopWhenTrustRegionIsExceeded <: StoppingCriterion

A functor for testing if the norm of the next iterate in the  Steihaug-Toint tcg
mehtod is larger than the trust-region radius, i.e. $\Vert η_{k}^{*} \Vert_x
≧ trust_region_radius$. terminate the algorithm when the trust region has been left.

# Fields
* `reason` – stores a reason of stopping if the stopping criterion has one be
    reached, see [`get_reason`](@ref).
* `storage` – stores the necessary parameters `η, δ, residual` to check the
    criterion.

# Constructor

    StopWhenTrustRegionIsExceeded([a])

initialize the StopWhenTrustRegionIsExceeded functor to indicate to stop after
the norm of the next iterate is greater than the trust-region radius using the
[`StoreOptionsAction`](@ref) `a`, which is initialized to store
`:η, :δ, :residual` by default.

# See also
[`truncated_conjugate_gradient_descent`](@ref), [`trust_regions`](@ref)
"""
mutable struct StopWhenTrustRegionIsExceeded <: StoppingCriterion
    reason::String
end
StopWhenTrustRegionIsExceeded() = StopWhenTrustRegionIsExceeded("")
function (c::StopWhenTrustRegionIsExceeded)(
    ::HessianProblem, o::TruncatedConjugateGradientOptions, i::Int
)
    if o.ηPη >= o.trust_region_radius^2 && i >= 0
        c.reason = "Trust-region radius violation (‖η‖² = $(o.ηPη)) >= $(o.trust_region_radius^2) = trust_region_radius²). \n"
        return true
    end
    return false
end

@doc raw"""
    StopWhenCurvatureIsNegative <: StoppingCriterion

A functor for testing if the curvature of the model is negative, i.e.
$\langle \delta_k, \operatorname{Hess}[F](\delta_k)\rangle_x \leqq 0$.
In this case, the model is not strictly convex, and the stepsize as computed
does not give a reduction of the model.

# Fields
* `reason` – stores a reason of stopping if the stopping criterion has one be
    reached, see [`get_reason`](@ref).

# Constructor

    StopWhenCurvatureIsNegative()

# See also
[`truncated_conjugate_gradient_descent`](@ref), [`trust_regions`](@ref)
"""
mutable struct StopWhenCurvatureIsNegative <: StoppingCriterion
    reason::String
end
StopWhenCurvatureIsNegative() = StopWhenCurvatureIsNegative("")
function (c::StopWhenCurvatureIsNegative)(
    ::HessianProblem, o::TruncatedConjugateGradientOptions, i::Int
)
    if o.δHδ <= 0 && i > 0
        c.reason = "Negative curvature. The model is not strictly convex (⟨δ,Hδ⟩_x = $(o.δHδ))) <= 0).\n"
        return true
    end
    return false
end

@doc raw"""
    StopWhenModelIncreased <: StoppingCriterion

A functor for testing if the curvature of the model value increased.

# Fields
* `reason` – stores a reason of stopping if the stopping criterion has one be
    reached, see [`get_reason`](@ref).

# Constructor

    StopWhenModelIncreased()

# See also
[`truncated_conjugate_gradient_descent`](@ref), [`trust_regions`](@ref)
"""
mutable struct StopWhenModelIncreased <: StoppingCriterion
    reason::String
end
StopWhenModelIncreased() = StopWhenModelIncreased("")
function (c::StopWhenModelIncreased)(
    ::HessianProblem, o::TruncatedConjugateGradientOptions, i::Int
)
    if i > 0 && (o.new_model_value > o.model_value)
        c.reason = "Model value increased from $(o.model_value) to $(o.new_model_value).\n"
        return true
    end
    return false
end<|MERGE_RESOLUTION|>--- conflicted
+++ resolved
@@ -252,16 +252,9 @@
         randomize::Bool,
         stopping_citerion::SC,
         retraction_method::RTR,
-<<<<<<< HEAD
-        θ::R,
-        κ::R,
-    ) where {P,T,SC<:StoppingCriterion,RTR<:AbstractRetractionMethod,R<:Real}
-        o = new{P,T,SC,RTR,R}()
-=======
         project!::Proj=copyto!,
     ) where {P,T,SC<:StoppingCriterion,RTR<:AbstractRetractionMethod,R<:Real,Proj}
         o = new{P,T,SC,RTR,R,Proj}()
->>>>>>> f6849a63
         o.x = x
         o.gradient = grad
         o.stop = stopping_citerion
@@ -271,12 +264,7 @@
         o.ρ_prime = ρ_prime
         o.ρ_regularization = ρ_regularization
         o.randomize = randomize
-<<<<<<< HEAD
-        o.θ = θ
-        o.κ = κ
-=======
         o.project! = project!
->>>>>>> f6849a63
         return o
     end
 end
@@ -303,21 +291,6 @@
     (project!)=project_vector!,
 )
 function TrustRegionsOptions(
-<<<<<<< HEAD
-    x::P,
-    grad::T,
-    trust_region_radius::R,
-    max_trust_region_radius::R,
-    ρ_prime::R,
-    ρ_regularization::R,
-    randomize::Bool,
-    stopping_citerion::SC;
-    retraction_method::RTR=ExponentialRetraction(),
-    θ::R=1.0,
-    κ::R=0.1,
-) where {P,T,R<:Real,SC<:StoppingCriterion,RTR<:AbstractRetractionMethod}
-    return TrustRegionsOptions{P,T,SC,RTR,R}(
-=======
     M::TM,
     x::P;
     gradient::T=zero_vector(M, x),
@@ -339,7 +312,6 @@
     Proj,
 }
     return TrustRegionsOptions{P,T,SC,RTR,R,Proj}(
->>>>>>> f6849a63
         x,
         gradient,
         trust_region_radius,
@@ -349,12 +321,7 @@
         randomize,
         stopping_criterion,
         retraction_method,
-<<<<<<< HEAD
-        θ,
-        κ,
-=======
         project!,
->>>>>>> f6849a63
     )
 end
 
@@ -395,7 +362,6 @@
 get_preconditioner(p::HessianProblem, x, X) = p.precon(p.M, x, X)
 
 @doc raw"""
-<<<<<<< HEAD
     ApproxHessianFiniteDifference{E, P, T, G, RTR,, VTR, R <: Real}
 
 A functor to approximate the Hessian by a finite difference of gradient evaluation.
@@ -427,34 +393,14 @@
 
 # Constructor
 
-    ApproximateFinniteDifference(M, p, gradF; kwargs...)
+    ApproximateFiniteDifference(M, p, gradF; kwargs...)
 
 ## Keyword arguments
 
 * `evaluation` (`AllocatingEvaluation()`) whether the gradient is given as an allocation function or an in-place (`MutatingEvaluation()`).
 * `steplength` (``2^{-14}``) step length ``c`` to approximate the gradient evaluations
-* `retraction_method` (`ExponentialRetraction()`) retraction ``\operatorname{retr}_p`` to use
-* `vector_transport_method` (`ParallelTransport()`) vector transport ``\mathcal T_{\cdot\gets\cdot}`` to use.
-=======
-    ApproxHessianFiniteDifference{T, mT, P, G}
-
-A functor to approximate the Hessian by a finite difference of gradient evaluations
-
-# Constructor
-
-    ApproxHessianFiniteDifference(M, x, gradF)
-
-Initialize the approximate hessian to combute ``\operatorname{Hess}F`` based on the gradient
-`gradF` of a function ``F`` on ``\mathcal M``.
-The value `x` is used to initialize a few internal fields.
-
-## Optional Keyword arguments
-
-* `steplength` - (`2^-14`) default step size for the approximation
-* `evaluation` - ([`AllocatingEvaluation`](@ref)`()`) specify whether the gradient is allocating or mutating.
 * `retraction_method` – (`default_retraction_method(M)`) a `retraction(M, p, X)` to use in the approximation.
 * `vector_transport_method` - (`default_vector_transport_method(M)`) a vector transport to use
->>>>>>> f6849a63
 """
 mutable struct ApproxHessianFiniteDifference{E,P,T,G,RTR,VTR,R<:Real}
     p_dir::P
