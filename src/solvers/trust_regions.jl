@doc raw"""
    trust_regions(M, F, gradF, hessF, x)

evaluate the Riemannian trust-regions solver for optimization on manifolds.
It will attempt to minimize the cost function F on the Manifold M.
If no Hessian H is provided, a standard approximation of the Hessian based on
the gradient `gradF` will be computed.
For solving the the inner trust-region subproblem of finding an update-vector,
it uses the Steihaug-Toint truncated conjugate-gradient method.
For a description of the algorithm and more details see

* P.-A. Absil, C.G. Baker, K.A. Gallivan,
    Trust-region methods on Riemannian manifolds, FoCM, 2007.
    doi: [10.1007/s10208-005-0179-9](https://doi.org/10.1007/s10208-005-0179-9)
* A. R. Conn, N. I. M. Gould, P. L. Toint, Trust-region methods, SIAM,
    MPS, 2000. doi: [10.1137/1.9780898719857](https://doi.org/10.1137/1.9780898719857)

# Input
* `M` – a manifold ``\mathcal M``
* `F` – a cost function ``F : \mathcal M → ℝ`` to minimize
* `gradF`- the gradient ``\operatorname{grad}F : \mathcal M → T \mathcal M`` of ``F``
* `x` – an initial value ``x  ∈  \mathcal M``
* `HessF` – the hessian ``\operatorname{Hess}F(x): T_x\mathcal M → T_x\mathcal M``, ``X ↦ \operatoname{Hess}F(x)[X] = ∇_ξ\operatorname{grad}f(x)``

# Optional
* `evaluation` – ([`AllocatingEvaluation`](@ref)) specify whether the gradient and hessian work by
   allocation (default) or [`MutatingEvaluation`](@ref) in place
* `max_trust_region_radius` – the maximum trust-region radius
* `preconditioner` – a preconditioner (a symmetric, positive definite operator
  that should approximate the inverse of the Hessian)
* `randomize` – set to true if the trust-region solve is to be initiated with a
  random tangent vector. If set to true, no preconditioner will be
  used. This option is set to true in some scenarios to escape saddle
  points, but is otherwise seldom activated.
* `project!` : (`copyto!`) specify a projection operation for tangent vectors within the TCG
    for numerical stability. A function `(M, Y, p, X) -> ...` working in place of `Y`.
    per default, no projection is perfomed, set it to `project!` to activate projection.
* `retraction` – (`default_retraction_method(M)`) approximation of the exponential map
* `stopping_criterion` – ([`StopWhenAny`](@ref)([`StopAfterIteration`](@ref)`(1000)`,
  [`StopWhenGradientNormLess`](@ref)`(10^(-6))`) a functor inheriting
  from [`StoppingCriterion`](@ref) indicating when to stop.
* `trust_region_radius` - the initial trust-region radius
* `ρ_prime` – Accept/reject threshold: if ρ (the performance ratio for the
  iterate) is at least ρ', the outer iteration is accepted.
  Otherwise, it is rejected. In case it is rejected, the trust-region
  radius will have been decreased. To ensure this, ρ' >= 0 must be
  strictly smaller than 1/4. If ρ_prime is negative, the algorithm is not
  guaranteed to produce monotonically decreasing cost values. It is
  strongly recommended to set ρ' > 0, to aid convergence.
* `ρ_regularization` – Close to convergence, evaluating the performance ratio ρ
  is numerically challenging. Meanwhile, close to convergence, the
  quadratic model should be a good fit and the steps should be
  accepted. Regularization lets ρ go to 1 as the model decrease and
  the actual decrease go to zero. Set this option to zero to disable
  regularization (not recommended). When this is not zero, it may happen
  that the iterates produced are not monotonically improving the cost
  when very close to convergence. This is because the corrected cost
  improvement could change sign if it is negative but very small.
* `return_options` – (`false`) – if activated, the extended result, i.e. the
  complete [`Options`](@ref) are returned. This can be used to access recorded values.
  If set to false (default) just the optimal value `x_opt` is returned

# Output
* `x` – the last reached point on the manifold

# see also
[`truncated_conjugate_gradient_descent`](@ref)
"""
function trust_regions(
    M::AbstractManifold, F::TF, gradF::TdF, hessF::TH, x; kwargs...
) where {TF,TdF,TH}
    x_res = copy(M, x)
    return trust_regions!(M, F, gradF, hessF, x_res; kwargs...)
end
@doc raw"""
    trust_regions!(M, F, gradF, hessF, x; kwargs...)

evaluate the Riemannian trust-regions solver for optimization on manifolds in place of `x`.

# Input
* `M` – a manifold ``\mathcal M``
* `F` – a cost function ``F: \mathcal M → ℝ`` to minimize
* `gradF`- the gradient ``\operatorname{grad}F: \mathcal M → T \mathcal M`` of ``F``
* `x` – an initial value ``x  ∈  \mathcal M``
* `H` – the hessian ``H( \mathcal M, x, ξ)`` of ``F``

for more details and all options, see [`trust_regions`](@ref)
"""
function trust_regions!(
    M::AbstractManifold,
    F::TF,
    gradF::TdF,
    hessF::TH,
    x;
    evaluation=AllocatingEvaluation(),
    retraction_method::AbstractRetractionMethod=default_retraction_method(M),
    preconditioner::Tprec=(M, x, ξ) -> ξ,
    stopping_criterion::StoppingCriterion=StopAfterIteration(1000) |
                                          StopWhenGradientNormLess(1e-6),
    max_trust_region_radius=sqrt(manifold_dimension(M)),
    trust_region_radius=max_trust_region_radius / 8,
    randomize::Bool=false,
    project!::Proj=copyto!,
    ρ_prime::Float64=0.1,
    ρ_regularization=1000.0,
    θ::Float64=1.0,
    κ::Float64=0.1,
    return_options=false,
    kwargs..., #collect rest
) where {TF,TdF,TH,Tprec,Proj}
    (ρ_prime >= 0.25) && throw(
        ErrorException("ρ_prime must be strictly smaller than 0.25 but it is $ρ_prime.")
    )
    (max_trust_region_radius <= 0) && throw(
        ErrorException(
            "max_trust_region_radius must be positive but it is $max_trust_region_radius.",
        ),
    )
    (trust_region_radius <= 0 || trust_region_radius > max_trust_region_radius) && throw(
        ErrorException(
            "trust_region_radius must be positive and smaller than max_trust_region_radius (=$max_trust_region_radius) but it is $trust_region_radius.",
        ),
    )
    p = HessianProblem(M, F, gradF, hessF, preconditioner; evaluation=evaluation)
    o = TrustRegionsOptions(
        M,
        x;
        gradient=get_gradient(p, x),
        trust_region_radius=trust_region_radius,
        max_trust_region_radius=max_trust_region_radius,
        ρ_prime=ρ_prime,
        ρ_regularization=ρ_regularization,
        randomize=randomize,
        stopping_criterion=stopping_criterion,
        retraction_method=retraction_method,
<<<<<<< HEAD
        θ=θ,
        κ=κ,
=======
        (project!)=project!,
>>>>>>> f6849a63
    )
    o = decorate_options(o; kwargs...)
    resultO = solve(p, o)
    if return_options
        return resultO
    else
        return get_solver_result(resultO)
    end
end

function initialize_solver!(p::HessianProblem, o::TrustRegionsOptions)
    get_gradient!(p, o.gradient, o.x)
    o.η = zero_vector(p.M, o.x)
    o.Hη = zero_vector(p.M, o.x)
    o.x_proposal = deepcopy(o.x)
    o.f_proposal = zero(o.trust_region_radius)

    o.η_Cauchy = zero_vector(p.M, o.x)
    o.Hη_Cauchy = zero_vector(p.M, o.x)
    o.τ = zero(o.trust_region_radius)
    o.Hgrad = zero_vector(p.M, o.x)
    o.tcg_options = TruncatedConjugateGradientOptions(
        p.M,
        o.x,
        o.η;
        trust_region_radius=o.trust_region_radius,
        randomize=o.randomize,
        (project!)=o.project!,
    )
    return o
end

function step_solver!(p::HessianProblem, o::TrustRegionsOptions, iter)
    # Determine eta0
    if o.randomize
        # Random vector in T_x M (this has to be very small)
        o.η = random_tangent(p.M, o.x, 10.0^(-6))
        while norm(p.M, o.x, o.η) > o.trust_region_radius
            # inside trust-region
            o.η *= sqrt(sqrt(eps(Float64)))
        end
    else
        zero_vector!(p.M, o.η, o.x)
    end
    # Solve TR subproblem - update options
    o.tcg_options.x = o.x
    o.tcg_options.η = o.η
    o.tcg_options.trust_region_radius = o.trust_region_radius
    o.tcg_options.stop = StopWhenAny(
        StopAfterIteration(manifold_dimension(p.M)),
        StopWhenAll(
            StopIfResidualIsReducedByPower(o.θ), StopIfResidualIsReducedByFactor(o.κ)
        ),
        StopWhenTrustRegionIsExceeded(),
        StopWhenCurvatureIsNegative(),
        StopWhenModelIncreased(),
    )
    solve(p, o.tcg_options)
    #
    o.η = o.tcg_options.η
    o.Hη = o.tcg_options.Hη

    # Initialize the cost function F und the gradient of the cost function
    # gradF at the point x
    o.gradient = o.tcg_options.gradient
    fx = get_cost(p, o.x)
    # If using randomized approach, compare result with the Cauchy point.
    if o.randomize
        norm_grad = norm(p.M, o.x, o.gradient)
        # Check the curvature,
        get_hessian!(p, o.Hgrad, o.x, o.gradient)
        o.τ = inner(p.M, o.x, o.gradient, o.Hgrad)
        o.τ = (o.τ <= 0) ? one(o.τ) : min(norm_grad^3 / (o.trust_region_radius * o.τ), 1)
        # compare to Cauchy point and store best
        model_value =
            fx + inner(p.M, o.x, o.gradient, o.η) + 0.5 * inner(p.M, o.x, o.Hη, o.η)
        modle_value_Cauchy = fx
        -o.τ * o.trust_region_radius * norm_grad
        +0.5 * o.τ^2 * o.trust_region_radius^2 / (norm_grad^2) *
        inner(p.M, o.x, o.Hgrad, o.gradient)
        if modle_value_Cauchy < model_value
            copyto!(p.M, o.η, (-o.τ * o.trust_region_radius / norm_grad) * o.gradient)
            copyto!(p.M, o.Hη, (-o.τ * o.trust_region_radius / norm_grad) * o.Hgrad)
        end
    end
    # Compute the tentative next iterate (the proposal)
    retract!(p.M, o.x_proposal, o.x, o.η, o.retraction_method)
    # Check the performance of the quadratic model against the actual cost.
    ρ_reg = max(1, abs(fx)) * eps(Float64) * o.ρ_regularization
    ρnum = fx - get_cost(p, o.x_proposal)
    ρden = -inner(p.M, o.x, o.η, o.gradient) - 0.5 * inner(p.M, o.x, o.η, o.Hη)
    ρnum = ρnum + ρ_reg
    ρden = ρden + ρ_reg
    ρ = (abs(ρnum / fx) < sqrt(eps(Float64))) ? 1 : ρnum / ρden # stability for small absolute relative model change

    model_decreased = ρden ≥ 0
    # Update the Hessian approximation
    update_hessian!(p.M, p.hessian!!, o.x, o.x_proposal, o.η)
    # Choose the new TR radius based on the model performance.
    # If the actual decrease is smaller than 1/4 of the predicted decrease,
    # then reduce the TR radius.
    if ρ < 0.1 || !model_decreased || isnan(ρ)
        o.trust_region_radius /= 4
    elseif ρ > 3 / 4 &&
        ((o.tcg_options.ηPη >= o.trust_region_radius^2) || (o.tcg_options.δHδ <= 0))
        o.trust_region_radius = min(2 * o.trust_region_radius, o.max_trust_region_radius)
    end
    # Choose to accept or reject the proposed step based on the model
    # performance. Note the strict inequality.
    if model_decreased &&
       (ρ > o.ρ_prime || (abs((ρnum) / (abs(fx) + 1)) < sqrt(eps(Float64)) && 0 < ρnum))
        copyto!(o.x, o.x_proposal)
        update_hessian_basis!(p.M, p.hessian!!, o.x)
    end
    return o
end
get_solver_result(o::TrustRegionsOptions) = o.x<|MERGE_RESOLUTION|>--- conflicted
+++ resolved
@@ -133,12 +133,7 @@
         randomize=randomize,
         stopping_criterion=stopping_criterion,
         retraction_method=retraction_method,
-<<<<<<< HEAD
-        θ=θ,
-        κ=κ,
-=======
         (project!)=project!,
->>>>>>> f6849a63
     )
     o = decorate_options(o; kwargs...)
     resultO = solve(p, o)
